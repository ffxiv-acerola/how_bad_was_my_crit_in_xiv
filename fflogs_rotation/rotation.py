--- conflicted
+++ resolved
@@ -20,11 +20,8 @@
 from fflogs_rotation.monk import MonkActions
 from fflogs_rotation.ninja import NinjaActions
 from fflogs_rotation.bard import BardActions
-<<<<<<< HEAD
 from fflogs_rotation.black_mage import BlackMageActions
-=======
 from fflogs_rotation.reaper import ReaperActions
->>>>>>> 4e5e2af0
 from fflogs_rotation.rotation_jobs_old import (
     DarkKnightActions,
     PaladinActions,
